--- conflicted
+++ resolved
@@ -22,23 +22,15 @@
 
 
 def _extract2411(block_data):
-<<<<<<< HEAD
     """Extract coordinate data - data-set 2411."""
-=======
-    """Extract coordinate data - data-set 15."""
->>>>>>> 5f119fab
     dset = {'type': 2411}
     try:
         # Body
         split_data = block_data.splitlines(True)  # Keep the line breaks!
         split_data = ''.join(split_data[2:])  # ..as they are again needed
         split_data = split_data.split()
-<<<<<<< HEAD
         # replace to support D or d notation as an exponential notation (typically form Unigraphics IDEAS)
         values = np.asarray([float(str.replace("D", "E").replace("d", "E")) for str in split_data], 'd')
-=======
-        values = np.asarray([float(str.replace('D','e')) for str in split_data], 'd')
->>>>>>> 5f119fab
         dset['node_nums'] = values[::7].copy()
         dset['def_cs'] = values[1::7].copy()
         dset['disp_cs'] = values[2::7].copy()
